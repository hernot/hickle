language: python
python:
  - "2.7"
  - "3.4"
  - "3.5"
  - "3.6"

# command to install dependencies
install:
  - sudo apt-get update -qq
  - sudo apt-get install -qq libhdf5-serial-dev
<<<<<<< HEAD
  - pip install pytest coverage coveralls
=======
  - pip install --upgrade pip setuptools wheel
  - pip install --only-binary=numpy,scipy numpy scipy
  - pip install unittest2
>>>>>>> 4c0b4f4a
  - pip install -r requirements.txt
  - pip install scipy astropy
  - pip install .

# command to install dependencies
script:
  - cd tests; coverage run --source=hickle -m py.test

after_success: coveralls

branches:
  only:
    - dev<|MERGE_RESOLUTION|>--- conflicted
+++ resolved
@@ -9,13 +9,9 @@
 install:
   - sudo apt-get update -qq
   - sudo apt-get install -qq libhdf5-serial-dev
-<<<<<<< HEAD
   - pip install pytest coverage coveralls
-=======
-  - pip install --upgrade pip setuptools wheel
   - pip install --only-binary=numpy,scipy numpy scipy
   - pip install unittest2
->>>>>>> 4c0b4f4a
   - pip install -r requirements.txt
   - pip install scipy astropy
   - pip install .
