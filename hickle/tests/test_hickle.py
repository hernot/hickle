--- conflicted
+++ resolved
@@ -896,12 +896,8 @@
     test_multi_hickle()
     test_dict_int_key()
     test_local_func()
-<<<<<<< HEAD
+    test_binary_file()
     test_state_obj()
     test_slash_dict_keys()
-=======
-    test_binary_file()
->>>>>>> 41619797
-
     # Cleanup
     print("ALL TESTS PASSED!")