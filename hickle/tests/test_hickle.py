#! /usr/bin/env python
# encoding: utf-8
"""
# test_hickle.py

Unit tests for hickle module.

"""


# %% IMPORTS
# Built-in imports
from collections import OrderedDict as odict
import hashlib
import os
from pprint import pprint
import time

# Package imports
import h5py
import numpy as np
from py.path import local
import pytest

# hickle imports
from hickle import dump, helpers, hickle, load, loaders

# Set current working directory to the temporary directory
local.get_temproot().chdir()


# %% GLOBALS
NESTED_DICT = {
    "level1_1": {
        "level2_1": [1, 2, 3],
        "level2_2": [4, 5, 6]
    },
    "level1_2": {
        "level2_1": [1, 2, 3],
        "level2_2": [4, 5, 6]
    },
    "level1_3": {
        "level2_1": {
            "level3_1": [1, 2, 3],
            "level3_2": [4, 5, 6]
        },
        "level2_2": [4, 5, 6]
    }
}

DUMP_CACHE = []             # Used in test_track_times()


# %% HELPER DEFINITIONS
# Define a test function that must be serialized and unpacked again
def func(a, b, c=0):
    return(a, b, c)


# Define a class that must always be pickled
class with_state(object):
    def __init__(self):
        self.a = 12
        self.b = {
            'love': np.ones([12, 7]),
            'hatred': np.zeros([4, 9])}

    def __getstate__(self):
        self.a *= 2
        return({
            'a': self.a,
            'b': self.b})

    def __setstate__(self, state):
        self.a = state['a']
        self.b = state['b']

    def __getitem__(self, index):
        if(index == 0):
            return(self.a)
        if(index < 2):
            return(self.b['hatred'])
        if(index > 2):
            raise ValueError("index unknown")
        return(self.b['love'])


# %% FUNCTION DEFINITIONS
def test_invalid_file():
    """ Test if trying to use a non-file object fails. """

    with pytest.raises(hickle.FileError):
        dump('test', ())


def test_state_obj():
    """ Dumping and loading a class object with pickle states

    https://github.com/telegraphic/hickle/issues/125"""
    filename, mode = 'test.h5', 'w'
    obj = with_state()
    with pytest.warns(loaders.load_builtins.SerializedWarning):
        dump(obj, filename, mode)
    obj_hkl = load(filename)
    assert type(obj) == type(obj_hkl)
    assert np.allclose(obj[1], obj_hkl[1])


def test_local_func():
    """ Dumping and loading a local function

    https://github.com/telegraphic/hickle/issues/119"""
    filename, mode = 'test.h5', 'w'
    with pytest.warns(loaders.load_builtins.SerializedWarning):
        dump(func, filename, mode)
    func_hkl = load(filename)
    assert type(func) == type(func_hkl)
    assert func(1, 2) == func_hkl(1, 2)


def test_binary_file():
    """ Test if using a binary file works

    https://github.com/telegraphic/hickle/issues/123"""

    with open("test.hdf5", "w") as f:
        hickle.dump(None, f)

    with open("test.hdf5", "wb") as f:
        hickle.dump(None, f)


def test_string():
    """ Dumping and loading a string """
    filename, mode = 'test.h5', 'w'
    string_obj = "The quick brown fox jumps over the lazy dog"
    dump(string_obj, filename, mode)
    string_hkl = load(filename)
    assert isinstance(string_hkl, str)
    assert string_obj == string_hkl


def test_65bit_int():
    """ Dumping and loading an integer with arbitrary precision

    https://github.com/telegraphic/hickle/issues/113"""
    i = 2**65-1
    dump(i, 'test.hdf5')
    i_hkl = load('test.hdf5')
    assert i == i_hkl


def test_list():
    """ Dumping and loading a list """
    filename, mode = 'test_list.h5', 'w'
    list_obj = [1, 2, 3, 4, 5]
    dump(list_obj, filename, mode=mode)
    list_hkl = load(filename)
    try:
        assert isinstance(list_hkl, list)
        assert list_obj == list_hkl
        import h5py
        a = h5py.File(filename, 'r')
        a.close()

    except AssertionError:
        print("ERR:", list_obj, list_hkl)
        import h5py

        raise


def test_set():
    """ Dumping and loading a list """
    filename, mode = 'test_set.h5', 'w'
    list_obj = set([1, 0, 3, 4.5, 11.2])
    dump(list_obj, filename, mode)
    list_hkl = load(filename)
    try:
        assert isinstance(list_hkl, set)
        assert list_obj == list_hkl
    except AssertionError:
        print(type(list_obj))
        print(type(list_hkl))
        raise


def test_numpy():
    """ Dumping and loading numpy array """
    filename, mode = 'test.h5', 'w'
    dtypes = ['float32', 'float64', 'complex64', 'complex128']

    for dt in dtypes:
        array_obj = np.ones(8, dtype=dt)
        dump(array_obj, filename, mode)
        array_hkl = load(filename)
    try:
        assert array_hkl.dtype == array_obj.dtype
        assert np.all((array_hkl, array_obj))
    except AssertionError:
        print(array_hkl)
        print(array_obj)
        raise


def test_masked():
    """ Test masked numpy array """
    filename, mode = 'test.h5', 'w'
    a = np.ma.array([1, 2, 3, 4], dtype='float32', mask=[0, 1, 0, 0])

    dump(a, filename, mode)
    a_hkl = load(filename)

    try:
        assert a_hkl.dtype == a.dtype
        assert np.all((a_hkl, a))
    except AssertionError:
        print(a_hkl)
        print(a)
        raise


def test_dict():
    """ Test dictionary dumping and loading """
    filename, mode = 'test.h5', 'w'

    dd = {
        'name': b'Danny',
        'age': 28,
        'height': 6.1,
        'dork': True,
        'nums': [1, 2, 3],
        'narr': np.array([1, 2, 3]),
    }

    dump(dd, filename, mode)
    dd_hkl = load(filename)

    for k in dd.keys():
        try:
            assert k in dd_hkl.keys()

            if isinstance(dd[k], np.ndarray):
                assert np.all((dd[k], dd_hkl[k]))
            else:
                pass
            assert isinstance(dd_hkl[k], dd[k].__class__)
        except AssertionError:
            print(k)
            print(dd_hkl[k])
            print(dd[k])
            print(type(dd_hkl[k]), type(dd[k]))
            raise


def test_odict():
    """ Test ordered dictionary dumping and loading

    https://github.com/telegraphic/hickle/issues/65"""
    filename, mode = 'test.hdf5', 'w'

    od = odict(((3, [3, 0.1]), (7, [5, 0.1]), (5, [3, 0.1])))
    dump(od, filename, mode)
    od_hkl = load(filename)

    assert od.keys() == od_hkl.keys()

    for od_item, od_hkl_item in zip(od.items(), od_hkl.items()):
        assert od_item == od_hkl_item


def test_empty_dict():
    """ Test empty dictionary dumping and loading

    https://github.com/telegraphic/hickle/issues/91"""
    filename, mode = 'test.h5', 'w'

    dump({}, filename, mode)
    assert load(filename) == {}


def test_compression():
    """ Test compression on datasets"""

    filename, mode = 'test.h5', 'w'
    dtypes = ['int32', 'float32', 'float64', 'complex64', 'complex128']

    comps = [None, 'gzip', 'lzf']

    for dt in dtypes:
        for cc in comps:
            array_obj = np.ones(32768, dtype=dt)
            dump(array_obj, filename, mode, compression=cc)
            print(cc, os.path.getsize(filename))
            array_hkl = load(filename)
    try:
        assert array_hkl.dtype == array_obj.dtype
        assert np.all((array_hkl, array_obj))
    except AssertionError:
        print(array_hkl)
        print(array_obj)
        raise


def test_dict_int_key():
    """ Test for dictionaries with integer keys """
    filename, mode = 'test.h5', 'w'

    dd = {
        0: "test",
        1: "test2"
    }

    dump(dd, filename, mode)
    load(filename)


def test_dict_nested():
    """ Test for dictionaries with integer keys """
    filename, mode = 'test.h5', 'w'

    dd = NESTED_DICT

    dump(dd, filename, mode)
    dd_hkl = load(filename)

    ll_hkl = dd_hkl["level1_3"]["level2_1"]["level3_1"]
    ll = dd["level1_3"]["level2_1"]["level3_1"]
    assert ll == ll_hkl


def test_masked_dict():
    """ Test dictionaries with masked arrays """

    filename, mode = 'test.h5', 'w'

    dd = {
        "data": np.ma.array([1, 2, 3], mask=[True, False, False]),
        "data2": np.array([1, 2, 3, 4, 5])
    }

    dump(dd, filename, mode)
    dd_hkl = load(filename)

    for k in dd.keys():
        try:
            assert k in dd_hkl.keys()
            if isinstance(dd[k], np.ndarray):
                assert np.all((dd[k], dd_hkl[k]))
            elif isinstance(dd[k], np.ma.MaskedArray):
                print(dd[k].data)
                print(dd_hkl[k].data)
                assert np.allclose(dd[k].data, dd_hkl[k].data)
                assert np.allclose(dd[k].mask, dd_hkl[k].mask)

            assert isinstance(dd_hkl[k], dd[k].__class__)

        except AssertionError:
            print(k)
            print(dd_hkl[k])
            print(dd[k])
            print(type(dd_hkl[k]), type(dd[k]))
            raise


def test_np_float():
    """ Test for singular np dtypes """
    filename, mode = 'np_float.h5', 'w'

    dtype_list = (np.float16, np.float32, np.float64,
                  np.complex64, np.complex128,
                  np.int8, np.int16, np.int32, np.int64,
                  np.uint8, np.uint16, np.uint32, np.uint64)

    for dt in dtype_list:

        dd = dt(1)
        dump(dd, filename, mode)
        dd_hkl = load(filename)
        assert dd == dd_hkl
        assert dd.dtype == dd_hkl.dtype

    dd = {}
    for dt in dtype_list:
        dd[str(dt)] = dt(1.0)
    dump(dd, filename, mode)
    dd_hkl = load(filename)

    print(dd)
    for dt in dtype_list:
        assert dd[str(dt)] == dd_hkl[str(dt)]


def md5sum(filename, blocksize=65536):
    """ Compute MD5 sum for a given file """
    hash = hashlib.md5()

    with open(filename, "r+b") as f:
        for block in iter(lambda: f.read(blocksize), b""):
            hash.update(block)
    return hash.hexdigest()


def caching_dump(obj, filename, *args, **kwargs):
    """ Save arguments of all dump calls """
    DUMP_CACHE.append((obj, filename, args, kwargs))
    return dump(obj, filename, *args, **kwargs)


def test_track_times():
    """ Verify that track_times = False produces identical files """
    hashes = []
    for obj, filename, mode, kwargs in DUMP_CACHE:
        if isinstance(filename, hickle.H5FileWrapper):
            filename = str(filename.filename)
        kwargs['track_times'] = False
        caching_dump(obj, filename, mode, **kwargs)
        hashes.append(md5sum(filename))

    time.sleep(1)

    for hash1, (obj, filename, mode, kwargs) in zip(hashes, DUMP_CACHE):
        if isinstance(filename, hickle.H5FileWrapper):
            filename = str(filename.filename)
        caching_dump(obj, filename, mode, **kwargs)
        hash2 = md5sum(filename)
        print(hash1, hash2)
        assert hash1 == hash2


def test_comp_kwargs():
    """ Test compression with some kwargs for shuffle and chunking """

    filename, mode = 'test.h5', 'w'
    dtypes = ['int32', 'float32', 'float64', 'complex64', 'complex128']

    comps = [None, 'gzip', 'lzf']
    chunks = [(100, 100), (250, 250)]
    shuffles = [True, False]
    scaleoffsets = [0, 1, 2]

    for dt in dtypes:
        for cc in comps:
            for ch in chunks:
                for sh in shuffles:
                    for so in scaleoffsets:
                        kwargs = {
                            'compression': cc,
                            'dtype': dt,
                            'chunks': ch,
                            'shuffle': sh,
                            'scaleoffset': so
                        }
                        array_obj = NESTED_DICT
                        dump(array_obj, filename, mode, compression=cc)
                        print(kwargs, os.path.getsize(filename))
                        load(filename)


def test_list_numpy():
    """ Test converting a list of numpy arrays """

    filename, mode = 'test.h5', 'w'

    a = np.ones(1024)
    b = np.zeros(1000)
    c = [a, b]

    dump(c, filename, mode)
    dd_hkl = load(filename)

    print(dd_hkl)

    assert isinstance(dd_hkl, list)
    assert isinstance(dd_hkl[0], np.ndarray)


def test_tuple_numpy():
    """ Test converting a list of numpy arrays """

    filename, mode = 'test.h5', 'w'

    a = np.ones(1024)
    b = np.zeros(1000)
    c = (a, b, a)

    dump(c, filename, mode)
    dd_hkl = load(filename)

    print(dd_hkl)

    assert isinstance(dd_hkl, tuple)
    assert isinstance(dd_hkl[0], np.ndarray)


def test_none():
    """ Test None type hickling """

    filename, mode = 'test.h5', 'w'

    a = None

    dump(a, filename, mode)
    dd_hkl = load(filename)
    print(a)
    print(dd_hkl)

    assert isinstance(dd_hkl, type(None))


def test_dict_none():
    """ Test None type hickling """

    filename, mode = 'test.h5', 'w'

    a = {'a': 1, 'b': None}

    dump(a, filename, mode)
    dd_hkl = load(filename)
    print(a)
    print(dd_hkl)

    assert isinstance(a['b'], type(None))


def test_file_open_close():
    """ https://github.com/telegraphic/hickle/issues/20 """
    import h5py
    f = h5py.File('test.hdf', 'w')
    a = np.arange(5)

    dump(a, 'test.hkl')
    dump(a, 'test.hkl')

    dump(a, f, mode='w')
    f.close()
    try:
        dump(a, f, mode='w')
    except hickle.ClosedFileError:
        print("Tests: Closed file exception caught")


def test_hdf5_group():
    import h5py
    file = h5py.File('test.hdf5', 'w')
    group = file.create_group('test_group')
    a = np.arange(5)
    dump(a, group)
    file.close()

    a_hkl = load('test.hdf5', path='/test_group')
    assert np.allclose(a_hkl, a)

    file = h5py.File('test.hdf5', 'r+')
    group = file.create_group('test_group2')
    b = np.arange(8)

    dump(b, group, path='deeper/and_deeper')
    file.close()

    b_hkl = load('test.hdf5', path='/test_group2/deeper/and_deeper')
    assert np.allclose(b_hkl, b)

    file = h5py.File('test.hdf5', 'r')
    b_hkl2 = load(file['test_group2'], path='deeper/and_deeper')
    assert np.allclose(b_hkl2, b)
    file.close()


def test_list_order():
    """ https://github.com/telegraphic/hickle/issues/26 """
    d = [np.arange(n + 1) for n in range(20)]
    dump(d, 'test.h5')
    d_hkl = load('test.h5')

    try:
        for ii, xx in enumerate(d):
            assert d[ii].shape == d_hkl[ii].shape
        for ii, xx in enumerate(d):
            assert np.allclose(d[ii], d_hkl[ii])
    except AssertionError:
        print(d[ii], d_hkl[ii])
        raise


def test_embedded_array():
    """ See https://github.com/telegraphic/hickle/issues/24 """

    d_orig = [[np.array([10., 20.]), np.array([10, 20, 30])],
              [np.array([10, 2]), np.array([1.])]]
    dump(d_orig, 'test.h5')
    d_hkl = load('test.h5')

    for ii, xx in enumerate(d_orig):
        for jj, yy in enumerate(xx):
            assert np.allclose(d_orig[ii][jj], d_hkl[ii][jj])

    print(d_hkl)
    print(d_orig)


##############
# NEW TESTS  #
###############
def generate_nested():
    a = [1, 2, 3]
    b = [a, a, a]
    c = [a, b, 's']
    d = [a, b, c, c, a]
    e = [d, d, d, d, 1]
    f = {'a': a, 'b': b, 'e': e}
    g = {'f': f, 'a': e, 'd': d}
    h = {'h': g, 'g': f}
    z = [f, a, b, c, d, e, f, g, h, g, h]
    a = np.array([1, 2, 3, 4])
    b = set([1, 2, 3, 4, 5])
    c = (1, 2, 3, 4, 5)
    d = np.ma.array([1, 2, 3, 4, 5, 6, 7, 8])
    z = {'a': a, 'b': b, 'c': c, 'd': d, 'z': z}
    return z


def test_is_iterable():
    a = [1, 2, 3]
    b = 1

    assert helpers.check_is_iterable(a)
    assert not helpers.check_is_iterable(b)


def test_check_iterable_item_type():
    a = [1, 2, 3]
    b = [a, a, a]
    c = [a, b, 's']

    type_a = helpers.check_iterable_item_type(a)
    type_b = helpers.check_iterable_item_type(b)
    type_c = helpers.check_iterable_item_type(c)

    assert type_a is int
    assert type_b is list
    assert not type_c


def test_dump_nested():
    """ Dump a complicated nested object to HDF5
    """
    z = generate_nested()
    dump(z, 'test.hkl', mode='w')


def test_with_open_file():
    """
    Testing dumping and loading to an open file

    https://github.com/telegraphic/hickle/issues/92"""

    lst = [1]
    tpl = (1,)
    dct = {1: 1}
    arr = np.array([1])

    with h5py.File('test.hkl', 'w') as file:
        dump(lst, file, path='/lst')
        dump(tpl, file, path='/tpl')
        dump(dct, file, path='/dct')
        dump(arr, file, path='/arr')

    with h5py.File('test.hkl', 'r') as file:
        assert load(file, '/lst') == lst
        assert load(file, '/tpl') == tpl
        assert load(file, '/dct') == dct
        assert load(file, '/arr') == arr


def test_load():
    a = set([1, 2, 3, 4])
    b = set([5, 6, 7, 8])
    c = set([9, 10, 11, 12])
    z = (a, b, c)
    z = [z, z]
    z = (z, z, z, z, z)

    print("Original:")
    pprint(z)
    dump(z, 'test.hkl', mode='w')

    print("\nReconstructed:")
    z = load('test.hkl')
    pprint(z)


def test_sort_keys():
    keys = [b'data_0', b'data_1', b'data_2', b'data_3', b'data_10']
    keys_sorted = [b'data_0', b'data_1', b'data_2', b'data_3', b'data_10']

    print(keys)
    print(keys_sorted)
    assert helpers.sort_keys(keys) == keys_sorted


def test_ndarray():
    a = np.array([1, 2, 3])
    b = np.array([2, 3, 4])
    z = (a, b)

    print("Original:")
    pprint(z)
    dump(z, 'test.hkl', mode='w')

    print("\nReconstructed:")
    z = load('test.hkl')
    pprint(z)


def test_ndarray_masked():
    a = np.ma.array([1, 2, 3])
    b = np.ma.array([2, 3, 4], mask=[True, False, True])
    z = (a, b)

    print("Original:")
    pprint(z)
    dump(z, 'test.hkl', mode='w')

    print("\nReconstructed:")
    z = load('test.hkl')
    pprint(z)


def test_simple_dict():
    a = {'key1': 1, 'key2': 2}

    dump(a, 'test.hkl')
    z = load('test.hkl')

    pprint(a)
    pprint(z)


def test_complex_dict():
    a = {'akey': 1, 'akey2': 2}
    c = {'ckey': "hello", "ckey2": "hi there"}
    z = {'zkey1': a, 'zkey2': a, 'zkey3': c}

    print("Original:")
    pprint(z)
    dump(z, 'test.hkl', mode='w')

    print("\nReconstructed:")
    z = load('test.hkl')
    pprint(z)


def test_multi_hickle():
    """ Dumping to and loading from the same file several times

    https://github.com/telegraphic/hickle/issues/20"""

    a = {'a': 123, 'b': [1, 2, 4]}

    if os.path.exists("test.hkl"):
        os.remove("test.hkl")
    dump(a, "test.hkl", path="/test", mode="w")
    dump(a, "test.hkl", path="/test2", mode="r+")
    dump(a, "test.hkl", path="/test3", mode="r+")
    dump(a, "test.hkl", path="/test4", mode="r+")

    load("test.hkl", path="/test")
    load("test.hkl", path="/test2")
    load("test.hkl", path="/test3")
    load("test.hkl", path="/test4")


def test_complex():
    """ Test complex value dtype is handled correctly

    https://github.com/telegraphic/hickle/issues/29 """

    data = {"A": 1.5, "B": 1.5 + 1j, "C": np.linspace(0, 1, 4) + 2j}
    dump(data, "test.hkl")
    data2 = load("test.hkl")
    for key in data.keys():
        assert isinstance(data[key], data2[key].__class__)


def test_nonstring_keys():
    """ Test that keys are reconstructed back to their original datatypes
    https://github.com/telegraphic/hickle/issues/36
    """

    data = {
            u'test': 123,
            'def': 456,
            'hik': np.array([1, 2, 3]),
            0: 0,
            True: 'hi',
            1.1: 'hey',
            1j: 'complex_hashable',
            (1, 2): 'boo',
            ('A', 17.4, 42): [1, 7, 'A'],
            (): '1313e was here',
            '0': 0
            }

    print(data)
    dump(data, "test.hkl")
    data2 = load("test.hkl")
    print(data2)

    for key in data.keys():
        assert key in data2.keys()

    print(data2)


def test_scalar_compression():
    """ Test bug where compression causes a crash on scalar datasets

    (Scalars are incompressible!)
    https://github.com/telegraphic/hickle/issues/37
    """
    data = {'a': 0, 'b': np.float(2), 'c': True}

    dump(data, "test.hkl", compression='gzip')
    data2 = load("test.hkl")

    print(data2)
    for key in data.keys():
        assert isinstance(data[key], data2[key].__class__)


def test_bytes():
    """ Dumping and loading a string. PYTHON3 ONLY """

    filename, mode = 'test.h5', 'w'
    string_obj = b"The quick brown fox jumps over the lazy dog"
    dump(string_obj, filename, mode)
    string_hkl = load(filename)
    print(type(string_obj))
    print(type(string_hkl))
    assert isinstance(string_hkl, bytes)
    assert string_obj == string_hkl


def test_np_scalar():
    """ Numpy scalar datatype

    https://github.com/telegraphic/hickle/issues/50
    """

    fid = 'test.h5py'
    r0 = {'test': np.float64(10.)}
    dump(r0, fid)
    r = load(fid)
    print(r)
    assert isinstance(r0['test'], r['test'].__class__)


def test_slash_dict_keys():
    """ Support for having slashes in dict keys

    https://github.com/telegraphic/hickle/issues/124"""
    dct = {'a/b': [1, '2'], 1.4: 3}

    dump(dct, 'test.hdf5', 'w')
    dct_hkl = load('test.hdf5')

    assert isinstance(dct_hkl, dict)
    for key, val in dct_hkl.items():
        assert val == dct.get(key)


# %% MAIN SCRIPT
if __name__ == '__main__':
    """ Some tests and examples """
    test_sort_keys()

    test_np_scalar()
    test_scalar_compression()
    test_complex()
    test_file_open_close()
    test_hdf5_group()
    test_dict_none()
    test_none()
    test_masked_dict()
    test_list()
    test_set()
    test_numpy()
    test_dict()
    test_odict()
    test_empty_dict()
    test_compression()
    test_masked()
    test_dict_nested()
    test_comp_kwargs()
    test_list_numpy()
    test_tuple_numpy()
    test_track_times()
    test_list_order()
    test_embedded_array()
    test_np_float()
    test_string()
    test_nonstring_keys()
    test_bytes()

    # NEW TESTS
    test_is_iterable()
    test_check_iterable_item_type()
    test_dump_nested()
    test_with_open_file()
    test_load()
    test_sort_keys()
    test_ndarray()
    test_ndarray_masked()
    test_simple_dict()
    test_complex_dict()
    test_multi_hickle()
    test_dict_int_key()
    test_local_func()
    test_binary_file()
    test_state_obj()
    test_slash_dict_keys()
<<<<<<< HEAD
    test_invalid_file()

=======
>>>>>>> ae64fd3f
    # Cleanup
    print("ALL TESTS PASSED!")<|MERGE_RESOLUTION|>--- conflicted
+++ resolved
@@ -920,10 +920,7 @@
     test_binary_file()
     test_state_obj()
     test_slash_dict_keys()
-<<<<<<< HEAD
     test_invalid_file()
 
-=======
->>>>>>> ae64fd3f
     # Cleanup
     print("ALL TESTS PASSED!")